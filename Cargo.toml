[package]
<<<<<<< HEAD
name = "cargo-git-semver"
version = "0.5.1-dev1"
=======
name = "git-semver"
version = "0.5.1-dev4"
>>>>>>> db1543ca

[dependencies]
clap = { version = "4.4.6", features = ["derive"] }
clap-cargo = "0.14"
env_logger = "0.10.1"
git2 = { version = "0.18.1", default-features = false }
log = "0.4.20"
regex = "1.9.6"
semver = "1.0.19"
tempfile = "3.9.0"
toml = { version = "0.8.2", features = ["preserve_order"] }
anyhow = "1.0.86"
thiserror = "1.0.61"<|MERGE_RESOLUTION|>--- conflicted
+++ resolved
@@ -1,11 +1,6 @@
 [package]
-<<<<<<< HEAD
 name = "cargo-git-semver"
-version = "0.5.1-dev1"
-=======
-name = "git-semver"
-version = "0.5.1-dev4"
->>>>>>> db1543ca
+version = "0.5.1-dev2"
 
 [dependencies]
 clap = { version = "4.4.6", features = ["derive"] }
